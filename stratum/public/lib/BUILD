#
# Copyright 2018 Google LLC
#
# Licensed under the Apache License, Version 2.0 (the "License");
# you may not use this file except in compliance with the License.
# You may obtain a copy of the License at
#
#      http://www.apache.org/licenses/LICENSE-2.0
#
# Unless required by applicable law or agreed to in writing, software
# distributed under the License is distributed on an "AS IS" BASIS,
# WITHOUT WARRANTIES OR CONDITIONS OF ANY KIND, either express or implied.
# See the License for the specific language governing permissions and
# limitations under the License.
#

licenses(["notice"])  # Apache v2

exports_files(["LICENSE"])

load(
    "//bazel:rules.bzl",
    "STRATUM_INTERNAL",
    "stratum_cc_library",
)

package(
    #default_hdrs_check = "strict",
    default_visibility = STRATUM_INTERNAL,
)

stratum_cc_library(
    name = "error",
    srcs = [
        "error.cc",
    ],
    hdrs = [
        "error.h",
    ],
    deps = [
        "//stratum/glue/status",
        "//stratum/glue/status:status_macros",
        "//stratum/public/proto:error_proto",
    ],
)

cc_library(
    name = "test_main",
    testonly = 1,
    srcs = ["test_main.cc"],
    deps = [
        "@com_google_googletest//:gtest",
        "//stratum/glue:init_google",
    ],
)

cc_test(
    name = "error_test",
    srcs = ["error_test.cc"],
    deps = [
        ":error",
        ":test_main",
<<<<<<< HEAD
        "@com_github_grpc_grpc//:grpc++",
        "@com_github_googleapis//:code_cc_proto",
        "@com_github_googleapis//:status_cc_proto",
=======
        "@com_google_grpc//:grpc++",
        "@com_github_googleapis//:code_proto",
        "@com_github_googleapis//:status_proto",
>>>>>>> d387e187
        "//stratum/glue/status:status_macros",
        "//stratum/glue/status:status_test_util",
        "//stratum/lib:macros",
        "//stratum/lib/test_utils:matchers",
    ],
)<|MERGE_RESOLUTION|>--- conflicted
+++ resolved
@@ -60,15 +60,9 @@
     deps = [
         ":error",
         ":test_main",
-<<<<<<< HEAD
-        "@com_github_grpc_grpc//:grpc++",
-        "@com_github_googleapis//:code_cc_proto",
-        "@com_github_googleapis//:status_cc_proto",
-=======
         "@com_google_grpc//:grpc++",
         "@com_github_googleapis//:code_proto",
         "@com_github_googleapis//:status_proto",
->>>>>>> d387e187
         "//stratum/glue/status:status_macros",
         "//stratum/glue/status:status_test_util",
         "//stratum/lib:macros",
