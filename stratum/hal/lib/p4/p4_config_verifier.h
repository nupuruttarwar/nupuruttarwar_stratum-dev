/*
 * Copyright 2018 Google LLC
 *
 * Licensed under the Apache License, Version 2.0 (the "License");
 * you may not use this file except in compliance with the License.
 * You may obtain a copy of the License at
 *
 *      http://www.apache.org/licenses/LICENSE-2.0
 *
 * Unless required by applicable law or agreed to in writing, software
 * distributed under the License is distributed on an "AS IS" BASIS,
 * WITHOUT WARRANTIES OR CONDITIONS OF ANY KIND, either express or implied.
 * See the License for the specific language governing permissions and
 * limitations under the License.
 */


// P4ConfigVerifier verifies consistency among various P4 objects in the P4Info
// and the P4PipelineConfig.  It helps P4TableMapper verify forwarding
// pipeline config pushes.  It also has a role in some unit tests that verify
// Hercules p4c output.  It may also be directly integrated into p4c to detect
// invalid output.

#ifndef STRATUM_HAL_LIB_P4_P4_CONFIG_VERIFIER_H_
#define STRATUM_HAL_LIB_P4_P4_CONFIG_VERIFIER_H_

#include <memory>

#include "stratum/glue/status/status.h"
#include "stratum/glue/status/statusor.h"
#include "stratum/hal/lib/p4/p4_pipeline_config.pb.h"
#include "stratum/hal/lib/p4/p4_table_map.pb.h"
#include "stratum/public/proto/p4_table_defs.pb.h"
#include "p4/config/v1/p4info.pb.h"

namespace stratum {
namespace hal {

// An instance of P4ConfigVerifier operates on a single P4Info and
// P4PipelineConfig message pair.  Normal usage is to create the instance
// with the message pair to verify, then call one of the Verify methods to
// evaluate consistency among objects across both messages.  P4ConfigVerifier
// assumes that a P4InfoManager has already checked the P4Info internal
// consistency.
class P4ConfigVerifier {
 public:
  // The creation parameters provide the P4Info and P4PipelineConfig
  // to verify.  The caller must assure that both messages remain in scope
  // throughout the life of the P4ConfigVerifier instance.
  static std::unique_ptr<P4ConfigVerifier> CreateInstance(
      const ::p4::config::v1::P4Info& p4_info,
      const P4PipelineConfig& p4_pipeline_config);
  virtual ~P4ConfigVerifier() {}

  // Verify iterates over P4 objects in p4_info_ and p4_pipeline_config_,
  // making sure the messages are consistent.  For example, all p4_info_
  // tables need to have a matching table descriptor in p4_pipeline_config_,
  // and all p4_info_ match keys need a p4_pipeline_config_ field descriptor.
  // The return status is OK when verification succeeds.  If one or more
  // failures occur, Verify returns ERR_INTERNAL.  Verify attempts to find
  // as many inconsistencies as possible, so the returned status may report
  // multiple errors.
  virtual ::util::Status Verify();

  // VerifyAndCompare performs a superset of the Verify method.  In addition
  // to the basic verification of P4 objects, it compares the injected P4Info
  // and P4PipelineConfig to parameters referencing previous versions.  This
  // comparison evaluates whether the differences between the old and new
  // versions can be achieved without a switch reboot.  The return status is
  // OK when the basic Verify succeeds and no reboot is required.  If the
  // basic Verify fails, VerifyAndCompare returns its status.  If the basic
  // Verify succeeds, but a reboot is needed to achieve either the P4Info
  // or P4PipelineConfig changes, the return status is ERR_REBOOT_REQUIRED.
  // VerifyAndCompare assumes that the old versions of both inputs have
  // previously passed verification.
  virtual ::util::Status VerifyAndCompare(
      const ::p4::config::v1::P4Info& old_p4_info,
      const P4PipelineConfig& old_p4_pipeline_config);

 private:
  // The constructor is private; use public CreateInstance method.
  P4ConfigVerifier(const ::p4::config::v1::P4Info& p4_info,
                   const P4PipelineConfig& p4_pipeline_config)
      : p4_info_(p4_info), p4_pipeline_config_(p4_pipeline_config) {}

  // Verifies the input p4_table, which comes from one of the P4Info table
  // entries.
  ::util::Status VerifyTable(const ::p4::config::v1::Table& p4_table);

  // Verifies the input p4_action, which comes from one of the P4Info action
  // entries.
  ::util::Status VerifyAction(const ::p4::config::v1::Action& p4_action);

  // Verifies the input static_entry, which comes from one of the static table
  // entries in the P4PipelineConfig.
<<<<<<< HEAD
  ::util::Status VerifyStaticTableEntry(const p4::v1::Update& static_entry);

  // Verifies the input match_field, which is part of the P4Info for table_name.
  ::util::Status VerifyMatchField(const ::p4::config::v1::MatchField& match_field,
                                  const std::string& table_name);
=======
  ::util::Status VerifyStaticTableEntry(const ::p4::v1::Update& static_entry);

  // Verifies the input match_field, which is part of the P4Info for table_name.
  ::util::Status VerifyMatchField(
      const ::p4::config::v1::MatchField& match_field,
      const std::string& table_name);

  // Verifies the contents of the given action_descriptor.
  ::util::Status VerifyActionDescriptor(
      const P4ActionDescriptor& action_descriptor,
      const std::string& action_name, bool check_action_redirects);

  // Verifies the contents of the given action_descriptor with specific
  // constraints for internal actions.
  ::util::Status VerifyInternalAction(
      const P4ActionDescriptor& action_descriptor,
      const std::string& action_name);
>>>>>>> d387e187

  // Verifies the input action instructions, which are part of the action
  // descriptor for action_name.
  ::util::Status VerifyActionInstructions(
      const P4ActionDescriptor::P4ActionInstructions& instructions,
      const std::string& action_name);

  // Verifies any links to internal actions within the input action_descriptor.
  ::util::Status VerifyInternalActionLinks(
      const P4ActionDescriptor& action_descriptor,
      const std::string& action_name);

  // These two methods verify assignments within P4 action bodies.
  ::util::Status VerifyHeaderAssignment();
  ::util::Status VerifyFieldAssignment(
      const std::string& destination_field,
      const P4AssignSourceValue& source_value, const std::string& action_name);

  // Verifies that the input P4FieldDescriptor contains a known field type.
  bool VerifyKnownFieldType(const P4FieldDescriptor& descriptor);

  // Attempts to find the field descriptor for field_name in the
  // p4_pipeline_config_ table map.  The log_object is the name of the P4
  // object that refers to the field, typically a table or an action name.
  ::util::StatusOr<const P4FieldDescriptor*> GetFieldDescriptor(
      const std::string& field_name, const std::string& log_object);

  // Attempts to find the action descriptor for internal_action_name in the
  // p4_pipeline_config_ table map.  The log_object is the name of the P4
  // object that refers to the action, typically an action name.
  ::util::StatusOr<const P4ActionDescriptor*> GetInternalActionDescriptor(
      const std::string& internal_action_name, const std::string& log_object);

  // Filters errors according to levels specified by command-line flags.
  static ::util::Status FilterError(const std::string& message,
                                    const std::string& filter_level);

  // P4 configuration messages to verify.
  const ::p4::config::v1::P4Info& p4_info_;
  const P4PipelineConfig& p4_pipeline_config_;
};

}  // namespace hal
}  // namespace stratum

#endif  // STRATUM_HAL_LIB_P4_P4_CONFIG_VERIFIER_H_<|MERGE_RESOLUTION|>--- conflicted
+++ resolved
@@ -93,13 +93,6 @@
 
   // Verifies the input static_entry, which comes from one of the static table
   // entries in the P4PipelineConfig.
-<<<<<<< HEAD
-  ::util::Status VerifyStaticTableEntry(const p4::v1::Update& static_entry);
-
-  // Verifies the input match_field, which is part of the P4Info for table_name.
-  ::util::Status VerifyMatchField(const ::p4::config::v1::MatchField& match_field,
-                                  const std::string& table_name);
-=======
   ::util::Status VerifyStaticTableEntry(const ::p4::v1::Update& static_entry);
 
   // Verifies the input match_field, which is part of the P4Info for table_name.
@@ -117,7 +110,6 @@
   ::util::Status VerifyInternalAction(
       const P4ActionDescriptor& action_descriptor,
       const std::string& action_name);
->>>>>>> d387e187
 
   // Verifies the input action instructions, which are part of the action
   // descriptor for action_name.
