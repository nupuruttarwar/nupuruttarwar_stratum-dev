/*
 * Copyright 2018 Google LLC
 *
 * Licensed under the Apache License, Version 2.0 (the "License");
 * you may not use this file except in compliance with the License.
 * You may obtain a copy of the License at
 *
 *      http://www.apache.org/licenses/LICENSE-2.0
 *
 * Unless required by applicable law or agreed to in writing, software
 * distributed under the License is distributed on an "AS IS" BASIS,
 * WITHOUT WARRANTIES OR CONDITIONS OF ANY KIND, either express or implied.
 * See the License for the specific language governing permissions and
 * limitations under the License.
 */


// This is a mock implementation of P4InfoManager.

#ifndef STRATUM_HAL_LIB_P4_P4_INFO_MANAGER_MOCK_H_
#define STRATUM_HAL_LIB_P4_P4_INFO_MANAGER_MOCK_H_

#include "stratum/hal/lib/p4/p4_info_manager.h"
#include "gmock/gmock.h"

namespace stratum {
namespace hal {

class P4InfoManagerMock : public P4InfoManager {
 public:
  MOCK_METHOD0(InitializeAndVerify, ::util::Status());
  MOCK_CONST_METHOD1(
      FindTableByID,
<<<<<<< HEAD
      ::util::StatusOr<const p4::config::v1::Table>(uint32_t table_id));
  MOCK_CONST_METHOD1(
      FindTableByName,
      ::util::StatusOr<const p4::config::v1::Table>(std::string table_name));
  MOCK_CONST_METHOD1(
      FindActionByID,
      ::util::StatusOr<const p4::config::v1::Action>(uint32_t action_id));
  MOCK_CONST_METHOD1(
      FindActionByName,
      ::util::StatusOr<const p4::config::v1::Action>(std::string action_name));
  MOCK_CONST_METHOD1(
      FindActionProfileByID,
      ::util::StatusOr<const p4::config::v1::ActionProfile>(uint32_t profile_id));
  MOCK_CONST_METHOD1(
      FindActionProfileByName,
      ::util::StatusOr<const p4::config::v1::ActionProfile>(
          std::string profile_name));
  MOCK_CONST_METHOD1(
      FindCounterByID,
      ::util::StatusOr<const p4::config::v1::Counter>(uint32_t counter_id));
  MOCK_CONST_METHOD1(
      FindCounterByName,
      ::util::StatusOr<const p4::config::v1::Counter>(std::string counter_name));
  MOCK_CONST_METHOD1(
      FindMeterByID,
      ::util::StatusOr<const p4::config::v1::Meter>(uint32_t meter_id));
  MOCK_CONST_METHOD1(
      FindMeterByName,
      ::util::StatusOr<const p4::config::v1::Meter>(std::string meter_name));
=======
      ::util::StatusOr<const ::p4::config::v1::Table>(uint32 table_id));
  MOCK_CONST_METHOD1(FindTableByName,
                     ::util::StatusOr<const ::p4::config::v1::Table>(
                         const std::string& table_name));
  MOCK_CONST_METHOD1(
      FindActionByID,
      ::util::StatusOr<const ::p4::config::v1::Action>(uint32 action_id));
  MOCK_CONST_METHOD1(FindActionByName,
                     ::util::StatusOr<const ::p4::config::v1::Action>(
                         const std::string& action_name));
  MOCK_CONST_METHOD1(FindActionProfileByID,
                     ::util::StatusOr<const ::p4::config::v1::ActionProfile>(
                         uint32 profile_id));
  MOCK_CONST_METHOD1(FindActionProfileByName,
                     ::util::StatusOr<const ::p4::config::v1::ActionProfile>(
                         const std::string& profile_name));
  MOCK_CONST_METHOD1(
      FindCounterByID,
      ::util::StatusOr<const ::p4::config::v1::Counter>(uint32 counter_id));
  MOCK_CONST_METHOD1(FindCounterByName,
                     ::util::StatusOr<const ::p4::config::v1::Counter>(
                         const std::string& counter_name));
  MOCK_CONST_METHOD1(
      FindMeterByID,
      ::util::StatusOr<const ::p4::config::v1::Meter>(uint32 meter_id));
  MOCK_CONST_METHOD1(FindMeterByName,
                     ::util::StatusOr<const ::p4::config::v1::Meter>(
                         const std::string& meter_name));
  MOCK_CONST_METHOD1(
      FindValueSetByID,
      ::util::StatusOr<const ::p4::config::v1::ValueSet>(uint32 value_set_id));
  MOCK_CONST_METHOD1(FindValueSetByName,
                     ::util::StatusOr<const ::p4::config::v1::ValueSet>(
                         const std::string& value_set_name));
>>>>>>> d387e187
  MOCK_CONST_METHOD1(
      GetSwitchStackAnnotations,
      ::util::StatusOr<P4Annotation>(const std::string& p4_object_name));
  MOCK_CONST_METHOD0(DumpNamesToIDs, void());
<<<<<<< HEAD
  MOCK_CONST_METHOD0(p4_info, const p4::config::v1::P4Info&());
=======
  MOCK_CONST_METHOD0(p4_info, const ::p4::config::v1::P4Info&());
>>>>>>> d387e187
  MOCK_METHOD0(VerifyRequiredObjects, ::util::Status());
};

}  // namespace hal
}  // namespace stratum

#endif  // STRATUM_HAL_LIB_P4_P4_INFO_MANAGER_MOCK_H_<|MERGE_RESOLUTION|>--- conflicted
+++ resolved
@@ -31,37 +31,6 @@
   MOCK_METHOD0(InitializeAndVerify, ::util::Status());
   MOCK_CONST_METHOD1(
       FindTableByID,
-<<<<<<< HEAD
-      ::util::StatusOr<const p4::config::v1::Table>(uint32_t table_id));
-  MOCK_CONST_METHOD1(
-      FindTableByName,
-      ::util::StatusOr<const p4::config::v1::Table>(std::string table_name));
-  MOCK_CONST_METHOD1(
-      FindActionByID,
-      ::util::StatusOr<const p4::config::v1::Action>(uint32_t action_id));
-  MOCK_CONST_METHOD1(
-      FindActionByName,
-      ::util::StatusOr<const p4::config::v1::Action>(std::string action_name));
-  MOCK_CONST_METHOD1(
-      FindActionProfileByID,
-      ::util::StatusOr<const p4::config::v1::ActionProfile>(uint32_t profile_id));
-  MOCK_CONST_METHOD1(
-      FindActionProfileByName,
-      ::util::StatusOr<const p4::config::v1::ActionProfile>(
-          std::string profile_name));
-  MOCK_CONST_METHOD1(
-      FindCounterByID,
-      ::util::StatusOr<const p4::config::v1::Counter>(uint32_t counter_id));
-  MOCK_CONST_METHOD1(
-      FindCounterByName,
-      ::util::StatusOr<const p4::config::v1::Counter>(std::string counter_name));
-  MOCK_CONST_METHOD1(
-      FindMeterByID,
-      ::util::StatusOr<const p4::config::v1::Meter>(uint32_t meter_id));
-  MOCK_CONST_METHOD1(
-      FindMeterByName,
-      ::util::StatusOr<const p4::config::v1::Meter>(std::string meter_name));
-=======
       ::util::StatusOr<const ::p4::config::v1::Table>(uint32 table_id));
   MOCK_CONST_METHOD1(FindTableByName,
                      ::util::StatusOr<const ::p4::config::v1::Table>(
@@ -96,16 +65,11 @@
   MOCK_CONST_METHOD1(FindValueSetByName,
                      ::util::StatusOr<const ::p4::config::v1::ValueSet>(
                          const std::string& value_set_name));
->>>>>>> d387e187
   MOCK_CONST_METHOD1(
       GetSwitchStackAnnotations,
       ::util::StatusOr<P4Annotation>(const std::string& p4_object_name));
   MOCK_CONST_METHOD0(DumpNamesToIDs, void());
-<<<<<<< HEAD
-  MOCK_CONST_METHOD0(p4_info, const p4::config::v1::P4Info&());
-=======
   MOCK_CONST_METHOD0(p4_info, const ::p4::config::v1::P4Info&());
->>>>>>> d387e187
   MOCK_METHOD0(VerifyRequiredObjects, ::util::Status());
 };
 
