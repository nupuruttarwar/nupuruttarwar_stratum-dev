--- conflicted
+++ resolved
@@ -36,13 +36,6 @@
 #include "stratum/lib/macros.h"
 #include "stratum/lib/utils.h"
 #include "stratum/public/lib/error.h"
-<<<<<<< HEAD
-#include "stratum/glue/integral_types.h"
-#include "absl/memory/memory.h"
-#include "absl/synchronization/mutex.h"
-#include "stratum/glue/gtl/flat_hash_map.h"
-=======
->>>>>>> d387e187
 #include "stratum/glue/gtl/map_util.h"
 #include "stratum/glue/gtl/stl_util.h"
 
@@ -76,17 +69,6 @@
 constexpr int BcmChassisManager::kMaxLinkscanEventDepth;
 constexpr int BcmChassisManager::kMaxXcvrEventDepth;
 
-<<<<<<< HEAD
-#ifdef ABSL_KCONSTINIT //FIXME remove when kConstInit is upstreamed
-ABSL_CONST_INIT absl::Mutex chassis_lock(absl::kConstInit);
-#else
-absl::Mutex chassis_lock;
-#endif
-
-bool shutdown = false;
-
-=======
->>>>>>> d387e187
 BcmChassisManager::BcmChassisManager(OperationMode mode,
                                      PhalInterface* phal_interface,
                                      BcmSdkInterface* bcm_sdk_interface,
@@ -573,12 +555,8 @@
         << "No positive slot in " << node.ShortDebugString();
     CHECK_RETURN_IF_FALSE(node.id() > 0)
         << "No positive ID in " << node.ShortDebugString();
-<<<<<<< HEAD
-    CHECK_RETURN_IF_FALSE(gtl::InsertIfNotPresent(&node_id_to_unit, node.id(), -1))
-=======
     CHECK_RETURN_IF_FALSE(
         gtl::InsertIfNotPresent(&node_id_to_unit, node.id(), -1))
->>>>>>> d387e187
         << "The id for Node " << PrintNode(node) << " was already recorded "
         << "for another Node in the config.";
   }
@@ -756,20 +734,6 @@
   // Validate internal ports if any.
   for (const auto& e : port_group_key_to_internal) {
     CHECK_RETURN_IF_FALSE(e.second.size() == 1)
-<<<<<<< HEAD
-        << "For SingletonPorts with (slot, port) = (" << e.first.first << ", "
-        << e.first.second << ") found both internal and external BCM ports. "
-        << "This is invalid.";
-  }
-
-  // Validate the speed_bps and channels for all (slot, port) pairs.
-  stratum::gtl::flat_hash_map<uint64, std::set<int>> speed_bps_to_expected_channels = {
-      {kHundredGigBps, {0}},
-      {kFortyGigBps, {0}},
-      {kFiftyGigBps, {1, 2}},
-      {kTwentyGigBps, {1, 2}},
-      {kTwentyFiveGigBps, {1, 2, 3, 4}},
-=======
         << "For SingletonPorts with " << e.first.ToString()
         << " found both internal and external BCM ports. This is invalid.";
   }
@@ -779,7 +743,6 @@
       {kOneGigBps, {0}},         {kHundredGigBps, {0}},
       {kFortyGigBps, {0}},       {kFiftyGigBps, {1, 2}},
       {kTwentyGigBps, {1, 2}},   {kTwentyFiveGigBps, {1, 2, 3, 4}},
->>>>>>> d387e187
       {kTenGigBps, {1, 2, 3, 4}}};
   for (const auto& e : port_group_key_to_speed_bps) {
     const PortKey& port_group_key = e.first;
@@ -1013,11 +976,7 @@
   for (const auto& bcm_chip : target_bcm_chassis_map.bcm_chips()) {
     CHECK_RETURN_IF_FALSE(std::any_of(base_bcm_chassis_map.bcm_chips().begin(),
                                       base_bcm_chassis_map.bcm_chips().end(),
-<<<<<<< HEAD
-                                      [&bcm_chip](const google::protobuf::Message& x) {
-=======
-                                      [&bcm_chip](const ::google::google::protobuf::Message& x) {
->>>>>>> d387e187
+                                      [&bcm_chip](const ::google::protobuf::Message& x) {
                                         return ProtoEqual(x, bcm_chip);
                                       }))
         << "BcmChip " << bcm_chip.ShortDebugString() << " was not found in "
@@ -1033,11 +992,7 @@
     CHECK_RETURN_IF_FALSE(std::any_of(
         base_bcm_chassis_map.bcm_ports().begin(),
         base_bcm_chassis_map.bcm_ports().end(),
-<<<<<<< HEAD
-        [&p](const google::protobuf::Message& x) { return ProtoEqual(x, p); }))
-=======
-        [&p](const ::google::google::protobuf::Message& x) { return ProtoEqual(x, p); }))
->>>>>>> d387e187
+        [&p](const ::google::protobuf::Message& x) { return ProtoEqual(x, p); }))
         << "BcmPort " << p.ShortDebugString() << " was not found in "
         << "base_bcm_chassis_map.";
   }
