--- conflicted
+++ resolved
@@ -18,10 +18,7 @@
 #include <utility>
 
 #include "gflags/gflags.h"
-<<<<<<< HEAD
-=======
 #include "stratum/lib/macros.h"
->>>>>>> d387e187
 #include "absl/memory/memory.h"
 #include "absl/synchronization/mutex.h"
 
@@ -185,12 +182,8 @@
 }
 
 ::util::Status BcmNode::ReadForwardingEntries(
-<<<<<<< HEAD
-    const ::p4::v1::ReadRequest& req, WriterInterface<::p4::v1::ReadResponse>* writer,
-=======
     const ::p4::v1::ReadRequest& req,
     WriterInterface<::p4::v1::ReadResponse>* writer,
->>>>>>> d387e187
     std::vector<::util::Status>* details) {
   CHECK_RETURN_IF_FALSE(writer) << "Channel writer must be non-null.";
   CHECK_RETURN_IF_FALSE(details) << "Details pointer must be non-null.";
@@ -599,11 +592,7 @@
       << "Do not know what to do with the following BcmTableType when doing "
       << "table update of type " << ::p4::v1::Update::Type_Name(type) << ": "
       << BcmFlowEntry::BcmTableType_Name(bcm_table_type)
-<<<<<<< HEAD
-      << ". p4::v1::TableEntry: " << entry.ShortDebugString() << ".";
-=======
       << ". ::p4::v1::TableEntry: " << entry.ShortDebugString() << ".";
->>>>>>> d387e187
 
   return ::util::OkStatus();
 }
@@ -712,12 +701,8 @@
 
 namespace {
 
-<<<<<<< HEAD
-::util::Status CheckForUniqueMemberIds(const ::p4::v1::ActionProfileGroup& group) {
-=======
 ::util::Status CheckForUniqueMemberIds(
     const ::p4::v1::ActionProfileGroup& group) {
->>>>>>> d387e187
   std::set<uint32> member_ids = {};
   for (const auto& member : group.members()) {
     uint32 member_id = member.member_id();
