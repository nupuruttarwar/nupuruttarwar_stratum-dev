#
# Copyright 2018 Google LLC
#
# Licensed under the Apache License, Version 2.0 (the "License");
# you may not use this file except in compliance with the License.
# You may obtain a copy of the License at
#
#      http://www.apache.org/licenses/LICENSE-2.0
#
# Unless required by applicable law or agreed to in writing, software
# distributed under the License is distributed on an "AS IS" BASIS,
# WITHOUT WARRANTIES OR CONDITIONS OF ANY KIND, either express or implied.
# See the License for the specific language governing permissions and
# limitations under the License.
#

licenses(["notice"])  # Apache v2

exports_files(["LICENSE"])

load(
    "//bazel:rules.bzl",
    "STRATUM_INTERNAL",
    "stratum_cc_library",
    "stratum_cc_test",
    "stratum_cc_proto_library",
)

package(
    #default_hdrs_check = "strict",
    default_visibility = STRATUM_INTERNAL,
)

stratum_cc_library(
<<<<<<< HEAD
=======
    name = "admin_service",
    srcs = [
        "admin_service.cc",
    ],
    hdrs = [
        "admin_service.h",
    ],
    deps = [
        ":common_proto",
        ":error_buffer",
        ":switch_interface",
        "@com_github_google_glog//:glog",
        "@com_google_absl//absl/base:core_headers",
        "@com_google_absl//absl/memory",
        "@com_google_absl//absl/strings",
        "@com_google_absl//absl/synchronization",
        "@com_google_grpc//:grpc++",
        "//stratum/glue:logging",
        "//stratum/glue/gnoi:system_grpc_proto",
        "//stratum/lib:constants",
        "//stratum/lib:macros",
        "//stratum/lib:utils",
        "//stratum/lib/security:auth_policy_checker",
        "//stratum/public/lib:error",
        "//stratum/glue/gtl:map_util",
        "//util/task:status",
    ],
)

stratum_cc_test(
    name = "admin_service_test",
    srcs = [
        "admin_service_test.cc",
    ],
    deps = [
        ":admin_service",
        ":error_buffer",
        ":switch_mock",
        ":test_main",
        "@com_github_google_glog//:glog",
        "//net/util:ports",
        "@com_google_googletest//:gtest",
        "@com_google_absl//absl/memory",
        "@com_google_absl//absl/strings",
        "@com_google_absl//absl/synchronization",
        "@com_google_grpc//:grpc++",
        "//stratum/glue/gnoi:system_grpc_proto",
        "//stratum/lib:constants",
        "//stratum/lib:utils",
        "//stratum/lib/security:auth_policy_checker_mock",
        "//stratum/lib/test_utils:matchers",
        "//stratum/public/lib:error",
    ],
)

stratum_cc_library(
    name = "certificate_management_service",
    srcs = [
        "certificate_management_service.cc",
    ],
    hdrs = [
        "certificate_management_service.h",
    ],
    deps = [
        ":common_proto",
        ":error_buffer",
        ":switch_interface",
        "@com_github_google_glog//:glog",
        "@com_google_absl//absl/base:core_headers",
        "@com_google_absl//absl/memory",
        "@com_google_absl//absl/strings",
        "@com_google_absl//absl/synchronization",
        "@com_google_grpc//:grpc++",
        "//stratum/glue:logging",
        "//stratum/glue/gnoi:cert_grpc_proto",
        "//stratum/lib:constants",
        "//stratum/lib:macros",
        "//stratum/lib:utils",
        "//stratum/lib/security:auth_policy_checker",
        "//stratum/public/lib:error",
        "//stratum/glue/gtl:map_util",
        "//util/task:status",
    ],
)

stratum_cc_test(
    name = "certificate_management_service_test",
    srcs = [
        "certificate_management_service_test.cc",
    ],
    deps = [
        ":certificate_management_service",
        ":error_buffer",
        ":switch_mock",
        ":test_main",
        "@com_github_google_glog//:glog",
        "//net/util:ports",
        "@com_google_googletest//:gtest",
        "@com_google_absl//absl/memory",
        "@com_google_absl//absl/strings",
        "@com_google_absl//absl/synchronization",
        "@com_google_grpc//:grpc++",
        "//stratum/glue/gnoi:system_grpc_proto",
        "//stratum/lib:constants",
        "//stratum/lib:utils",
        "//stratum/lib/security:auth_policy_checker_mock",
        "//stratum/lib/test_utils:matchers",
        "//stratum/public/lib:error",
    ],
)

stratum_cc_library(
>>>>>>> d387e187
    name = "client_sync_reader_writer",
    hdrs = ["client_sync_reader_writer.h"],
    deps = [
        "@com_google_absl//absl/base:core_headers",
        "@com_google_absl//absl/synchronization",
<<<<<<< HEAD
        "@com_github_grpc_grpc//:grpc++",
=======
        "@com_google_grpc//:grpc++",
>>>>>>> d387e187
        "//stratum/glue:logging",
    ],
)

stratum_cc_proto_library(
    name = "common_proto",
    hdrs = ["common.proto"],
<<<<<<< HEAD
    deps = [
        "@com_github_p4lang_p4runtime//:p4runtime_cc_grpc",
    ],
=======
    #python_support = True,
>>>>>>> d387e187
)

stratum_cc_library(
    name = "config_monitoring_service",
    srcs = [
        "config_monitoring_service.cc",
        "gnmi_publisher.cc",
        "yang_parse_tree.cc",
        "yang_parse_tree_paths.cc",
    ],
    hdrs = [
        "config_monitoring_service.h",
        "gnmi_publisher.h",
        "yang_parse_tree.h",
        "yang_parse_tree_paths.h",
    ],
    deps = [
        ":channel_writer_wrapper",
        ":common_proto",
        ":error_buffer",
        ":openconfig_converter",
        ":switch_interface",
        ":writer_interface",
        "@com_github_google_glog//:glog",
        "@com_google_absl//absl/base:core_headers",
<<<<<<< HEAD
        "@com_google_absl//absl/memory",
        "@com_google_absl//absl/strings",
        #"@com_google_absl//absl/strings:str_format",
        "@com_google_absl//absl/synchronization",
        "@com_google_protobuf//:protobuf",
        "@com_github_openconfig_gnmi//:gnmi_proto",
        "@com_github_grpc_grpc//:grpc++",
=======
        "@com_google_absl//absl/container:flat_hash_map",
        "@com_google_absl//absl/memory",
        "@com_google_absl//absl/strings",
        "@com_google_absl//absl/strings:str_format",
        "@com_google_absl//absl/synchronization",
        "@com_google_absl//absl/time",
        "@com_google_protobuf//:protobuf",
        "@com_google_grpc//:grpc++",
        "//stratum:gnmi_grpc_proto",
>>>>>>> d387e187
        "//stratum/glue:logging",
        "//stratum/glue/openconfig/proto:openconfig_proto",
        "//stratum/glue/status",
        "//stratum/glue/status:status_macros",
        "//stratum/lib:constants",
        "//stratum/lib:macros",
        "//stratum/lib:timer_daemon",
        "//stratum/lib:utils",
        "//stratum/lib/security:auth_policy_checker",
        "//stratum/public/lib:error",
<<<<<<< HEAD
        "//stratum/public/proto:hal_proto",
        "//stratum/public/proto:openconfig_proto",
        "//stratum/glue/gtl:flat_hash_map",
        "//stratum/glue/gtl:map_util",
        #"//util/time:clock",
=======
        "//stratum/glue/gtl:flat_hash_map",
        "//stratum/glue/gtl:map_util",
        "//util/time:clock",
>>>>>>> d387e187
    ],
)

stratum_cc_test(
    name = "config_monitoring_service_test",
    srcs = [
        "config_monitoring_service_test.cc",
        "gnmi_publisher_test.cc",
        "yang_parse_tree_mock.h",
        "yang_parse_tree_test.cc",
    ],
    deps = [
        ":config_monitoring_service",
        ":error_buffer",
        ":gnmi_publisher_mock",
        ":subscribe_reader_writer_mock",
        ":switch_mock",
        ":test_main",
        ":writer_mock",
        "@com_github_google_glog//:glog",
        "@com_google_googletest//:gtest",
        "@com_google_absl//absl/memory",
        "@com_google_absl//absl/strings",
        "@com_google_absl//absl/synchronization",
        "@com_google_protobuf//:protobuf",
<<<<<<< HEAD
        "@com_github_openconfig_gnmi//:gnmi_proto",
        "@com_github_grpc_grpc//:grpc++",
=======
        "@com_google_grpc//:grpc++",
        "//stratum:gnmi_grpc_proto",
>>>>>>> d387e187
        "//stratum/glue/status:status_test_util",
        "//stratum/lib:constants",
        "//stratum/lib:timer_daemon",
        "//stratum/lib:utils",
        "//stratum/lib/security:auth_policy_checker_mock",
        "//stratum/lib/test_utils:matchers",
        "//stratum/public/lib:error",
    ],
)

cc_library(
    name = "subscribe_reader_writer_mock",
    testonly = 1,
    hdrs = ["subscribe_reader_writer_mock.h"],
    deps = [
        "@com_google_googletest//:gtest",
<<<<<<< HEAD
        "@com_github_openconfig_gnmi//:gnmi_proto",
        "@com_github_grpc_grpc//:grpc++",
=======
        "@com_google_grpc//:grpc++",
        "//stratum:gnmi_grpc_proto",
>>>>>>> d387e187
    ],
)

cc_library(
    name = "gnmi_publisher_mock",
    testonly = 1,
    hdrs = [
        "gnmi_events.h",
        "gnmi_publisher.h",
        "gnmi_publisher_mock.h",
        "yang_parse_tree.h",
    ],
    deps = [
        ":common_proto",
        ":switch_interface",
        ":switch_mock",
        ":writer_interface",
        "@com_google_googletest//:gtest",
        "@com_google_absl//absl/base:core_headers",
<<<<<<< HEAD
        "@com_google_absl//absl/synchronization",
        "@com_google_protobuf//:protobuf",
        "@com_github_openconfig_gnmi//:gnmi_proto",
=======
        "@com_google_absl//absl/container:flat_hash_map",
        "@com_google_absl//absl/synchronization",
        "@com_google_protobuf//:protobuf",
        "//stratum:gnmi_grpc_proto",
>>>>>>> d387e187
        "//stratum/glue/status",
        "//stratum/glue/status:status_macros",
        "//stratum/lib:macros",
        "//stratum/lib:timer_daemon",
        "//stratum/public/lib:error",
<<<<<<< HEAD
        "//stratum/public/proto:hal_proto",
=======
        "//stratum/public/proto:hal_grpc_proto",
>>>>>>> d387e187
        "//stratum/glue/gtl:flat_hash_map",
        "//stratum/glue/gtl:map_util",
    ],
)

stratum_cc_library(
    name = "constants",
    hdrs = ["constants.h"],
    deps = [
        "@com_google_absl//absl/base:core_headers",
<<<<<<< HEAD
        "//stratum/glue:integral_types",
=======
>>>>>>> d387e187
    ],
)

stratum_cc_library(
<<<<<<< HEAD
=======
    name = "diag_service",
    srcs = [
        "diag_service.cc",
    ],
    hdrs = [
        "diag_service.h",
    ],
    deps = [
        ":common_proto",
        ":error_buffer",
        ":switch_interface",
        "@com_github_google_glog//:glog",
        "@com_google_absl//absl/base:core_headers",
        "@com_google_absl//absl/memory",
        "@com_google_absl//absl/strings",
        "@com_google_absl//absl/synchronization",
        "@com_google_grpc//:grpc++",
        "//stratum/glue:logging",
        "//stratum/glue/gnoi:diag_grpc_proto",
        "//stratum/lib:constants",
        "//stratum/lib:macros",
        "//stratum/lib:utils",
        "//stratum/lib/security:auth_policy_checker",
        "//stratum/public/lib:error",
        "//stratum/glue/gtl:map_util",
    ],
)

stratum_cc_test(
    name = "diag_service_test",
    srcs = [
        "diag_service_test.cc",
    ],
    deps = [
        ":diag_service",
        ":error_buffer",
        ":switch_mock",
        ":test_main",
        "@com_github_google_glog//:glog",
        "//net/util:ports",
        "@com_google_googletest//:gtest",
        "@com_google_absl//absl/memory",
        "@com_google_absl//absl/strings",
        "@com_google_absl//absl/synchronization",
        "@com_google_grpc//:grpc++",
        "//stratum/glue/gnoi:system_grpc_proto",
        "//stratum/lib:constants",
        "//stratum/lib:utils",
        "//stratum/lib/security:auth_policy_checker_mock",
        "//stratum/lib/test_utils:matchers",
        "//stratum/public/lib:error",
    ],
)

stratum_cc_library(
>>>>>>> d387e187
    name = "error_buffer",
    srcs = ["error_buffer.cc"],
    hdrs = ["error_buffer.h"],
    deps = [
        "@com_github_google_glog//:glog",
<<<<<<< HEAD
        #FIXME "//file/base:path",
=======
        #"//file/base:path",
>>>>>>> d387e187
        "@com_google_absl//absl/base:core_headers",
        "@com_google_absl//absl/strings",
        "@com_google_absl//absl/synchronization",
        "//stratum/glue:logging",
        "//stratum/glue/status",
        "//stratum/lib:macros",
        "//stratum/glue/gtl:source_location",
    ],
)

stratum_cc_test(
    name = "error_buffer_test",
    srcs = [
        "error_buffer_test.cc",
    ],
    deps = [
        ":error_buffer",
        ":test_main",
        "@com_github_google_glog//:glog",
        "@com_google_googletest//:gtest",
        "@com_google_absl//absl/memory",
        "//stratum/glue/status:status_test_util",
        "//stratum/lib/test_utils:matchers",
        "//stratum/public/lib:error",
    ],
)

stratum_cc_library(
    name = "file_service",
    srcs = [
        "file_service.cc",
    ],
    hdrs = [
        "file_service.h",
    ],
    deps = [
        ":common_proto",
        ":error_buffer",
        ":switch_interface",
        "@com_github_google_glog//:glog",
        "@com_google_absl//absl/base:core_headers",
        "@com_google_absl//absl/memory",
        "@com_google_absl//absl/strings",
        "@com_google_absl//absl/synchronization",
        "@com_google_grpc//:grpc++",
        "//stratum/glue:logging",
        "//stratum/glue/gnoi:file_grpc_proto",
        "//stratum/lib:constants",
        "//stratum/lib:macros",
        "//stratum/lib:utils",
        "//stratum/lib/security:auth_policy_checker",
        "//stratum/public/lib:error",
        "//stratum/glue/gtl:map_util",
        "//util/task:status",
    ],
)

<<<<<<< HEAD
=======
stratum_cc_test(
    name = "file_service_test",
    srcs = [
        "file_service_test.cc",
    ],
    deps = [
        ":error_buffer",
        ":file_service",
        ":switch_mock",
        ":test_main",
        "@com_github_google_glog//:glog",
        "//net/util:ports",
        "@com_google_googletest//:gtest",
        "@com_google_absl//absl/memory",
        "@com_google_absl//absl/strings",
        "@com_google_absl//absl/synchronization",
        "@com_google_grpc//:grpc++",
        "//stratum/glue/gnoi:system_grpc_proto",
        "//stratum/lib:constants",
        "//stratum/lib:utils",
        "//stratum/lib/security:auth_policy_checker_mock",
        "//stratum/lib/test_utils:matchers",
        "//stratum/public/lib:error",
    ],
)

>>>>>>> d387e187
stratum_cc_library(
    name = "hal",
    srcs = ["hal.cc"],
    hdrs = ["hal.h"],
    deps = [
        ":admin_service",
        ":certificate_management_service",
        ":common_proto",
        ":config_monitoring_service",
        ":diag_service",
        ":error_buffer",
        ":file_service",
        ":p4_service",
        ":switch_interface",
        "@com_github_google_glog//:glog",
        "@com_google_absl//absl/base:core_headers",
<<<<<<< HEAD
        "@com_google_absl//absl/memory",
        "@com_google_absl//absl/synchronization",
        "@com_github_grpc_grpc//:grpc++",
=======
        "@com_google_absl//absl/container:flat_hash_map",
        "@com_google_absl//absl/memory",
        "@com_google_absl//absl/strings",
        "@com_google_absl//absl/synchronization",
        "@com_google_grpc//:grpc++",
>>>>>>> d387e187
        "//stratum/glue:logging",
        "//stratum/lib:constants",
        "//stratum/lib:macros",
        "//stratum/lib:utils",
        "//stratum/lib/security:auth_policy_checker",
        "//stratum/lib/security:credentials_manager",
        "//stratum/glue/gtl:flat_hash_map",
<<<<<<< HEAD
    ],
)

#FIXME replace procmon with gNOI
#stratum_cc_test(
#    name = "hal_test",
#    srcs = [
#        "hal_test.cc",
#    ],
#    #data = ["//tools/test:requires_ipv4_loopback"],
#    deps = [
#        ":hal",
#        ":switch_mock",
#        ":test_main",
#        "@com_github_google_glog//:glog",
#        "@com_google_googletest//:gtest",
#        "@com_google_absl//absl/strings",
#        "//stratum/glue/net_util:ports",
#        "//stratum/glue/status:status_test_util",
#        "//stratum/lib:utils",
#        "//stratum/lib/security:auth_policy_checker_mock",
#        "//stratum/lib/security:credentials_manager_mock",
#        "//stratum/public/lib:error",
#    ],
#)

=======
    ],
)

stratum_cc_test(
    name = "hal_test",
    srcs = [
        "hal_test.cc",
    ],
    deps = [
        ":hal",
        ":switch_mock",
        ":test_main",
        "@com_github_google_glog//:glog",
        "@com_google_googletest//:gtest",
        "@com_google_absl//absl/strings",
        "//stratum/glue/net_util:ports",
        "//stratum/glue/status:status_test_util",
        "//stratum/lib:utils",
        "//stratum/lib/security:auth_policy_checker_mock",
        "//stratum/lib/security:credentials_manager_mock",
        "//stratum/lib/test_utils:matchers",
        "//stratum/public/lib:error",
    ],
)

>>>>>>> d387e187
stratum_cc_library(
    name = "p4_service",
    srcs = ["p4_service.cc"],
    hdrs = ["p4_service.h"],
    deps = [
        ":channel_writer_wrapper",
        ":common_proto",
        ":error_buffer",
        ":server_writer_wrapper",
        ":switch_interface",
        "@com_github_google_glog//:glog",
        "@com_google_absl//absl/base:core_headers",
        "@com_google_absl//absl/memory",
        "@com_google_absl//absl/numeric:int128",
        "@com_google_absl//absl/strings",
        "@com_google_absl//absl/synchronization",
        "@com_google_absl//absl/time",
        "@com_google_protobuf//:protobuf",
<<<<<<< HEAD
        "@com_github_p4lang_p4runtime//:p4info_cc_proto",
        "@com_github_p4lang_p4runtime//:p4runtime_cc_grpc",
        "@com_github_grpc_grpc//:grpc++",
        "@com_github_googleapis//:code_cc_proto",
        "@com_github_googleapis//:status_cc_proto",
=======
        "@com_github_p4lang_PI//:p4info_v1_proto",
        "@com_github_p4lang_PI//:p4runtime_v1_grpc_proto",
        "@com_google_grpc//:grpc++",
        "@com_github_googleapis//:code_proto",
        "@com_github_googleapis//:status_proto",
        "//stratum//hal/lib/p4:forwarding_pipeline_configs_proto",
>>>>>>> d387e187
        "//stratum/glue:logging",
        "//stratum/glue/status",
        "//stratum/glue/status:status_macros",
        "//stratum/glue/status:statusor",
        "//stratum/lib:macros",
        "//stratum/lib:utils",
        "//stratum/lib/channel",
        "//stratum/lib/security:auth_policy_checker",
        "//stratum/public/lib:error",
        "//stratum/glue/gtl:cleanup",
        "//stratum/glue/gtl:map_util",
    ],
)

stratum_cc_test(
    name = "p4_service_test",
    srcs = [
        "p4_service_test.cc",
    ],
<<<<<<< HEAD
    #data = ["//tools/test:requires_ipv4_loopback"],
=======
>>>>>>> d387e187
    deps = [
        ":error_buffer",
        ":p4_service",
        ":switch_mock",
        ":test_main",
        "@com_github_google_glog//:glog",
        "@com_google_googletest//:gtest",
        "@com_google_absl//absl/base:core_headers",
        "@com_google_absl//absl/memory",
        "@com_google_absl//absl/numeric:int128",
        "@com_google_absl//absl/strings",
        "@com_google_absl//absl/synchronization",
<<<<<<< HEAD
        "@com_github_grpc_grpc//:grpc++",
        "@com_github_googleapis//:code_cc_proto",
=======
        "@com_google_grpc//:grpc++",
        "@com_github_googleapis//:code_proto",
>>>>>>> d387e187
        "//stratum/glue/net_util:ports",
        "//stratum/glue/status:status_test_util",
        "//stratum/lib:utils",
        "//stratum/lib/security:auth_policy_checker_mock",
        "//stratum/lib/test_utils:matchers",
        "//stratum/public/lib:error",
    ],
)

stratum_cc_library(
    name = "phal_interface",
    hdrs = ["phal_interface.h"],
    deps = [
        ":common_proto",
        "//stratum/glue/status",
        "//stratum/glue/status:statusor",
        "//stratum/lib/channel",
<<<<<<< HEAD
        "//stratum/public/proto:hal_proto",
=======
>>>>>>> d387e187
    ],
)

cc_library(
    name = "phal_mock",
    testonly = 1,
    hdrs = ["phal_mock.h"],
    deps = [
        ":phal_interface",
        "@com_google_googletest//:gtest",
    ],
)

stratum_cc_library(
    name = "writer_interface",
    hdrs = ["writer_interface.h"],
)

cc_library(
    name = "writer_mock",
    testonly = 1,
    hdrs = ["writer_mock.h"],
    deps = [
        ":writer_interface",
        "@com_google_googletest//:gtest",
    ],
)

stratum_cc_library(
    name = "server_writer_wrapper",
    hdrs = ["server_writer_wrapper.h"],
    deps = [
        ":writer_interface",
<<<<<<< HEAD
        "@com_github_grpc_grpc//:grpc++",
=======
        "@com_google_grpc//:grpc++",
>>>>>>> d387e187
    ],
)

stratum_cc_library(
    name = "channel_writer_wrapper",
    hdrs = ["channel_writer_wrapper.h"],
    deps = [
        ":writer_interface",
        "//stratum/lib/channel",
    ],
)

stratum_cc_library(
    name = "switch_interface",
    hdrs = [
        "gnmi_events.h",
        "switch_interface.h",
    ],
    deps = [
        ":common_proto",
        ":writer_interface",
        "@com_google_absl//absl/base:core_headers",
<<<<<<< HEAD
        "@com_google_absl//absl/synchronization",
        "@com_github_openconfig_gnmi//:gnmi_proto",
        "@com_github_p4lang_p4runtime//:p4runtime_cc_grpc",
=======
        "@com_google_absl//absl/container:flat_hash_map",
        "@com_google_absl//absl/synchronization",
        "@com_github_p4lang_PI//:p4runtime_v1_grpc_proto",
        "//stratum:gnmi_grpc_proto",
>>>>>>> d387e187
        "//stratum/glue/status",
        "//stratum/glue/status:statusor",
        "//stratum/lib:timer_daemon",
        "//stratum/lib/channel",
<<<<<<< HEAD
        "//stratum/public/proto:hal_proto",
=======
        "//stratum/public/proto:hal_grpc_proto",
>>>>>>> d387e187
        "//stratum/glue/gtl:flat_hash_map",
        "//stratum/glue/gtl:map_util",
    ],
)

cc_library(
    name = "switch_mock",
    testonly = 1,
    hdrs = ["switch_mock.h"],
    deps = [
        ":switch_interface",
        "@com_google_googletest//:gtest",
    ],
)

cc_library(
    name = "test_main",
    testonly = 1,
    srcs = ["test_main.cc"],
    deps = [
        "@com_github_google_glog//:glog",
        "@com_google_googletest//:gtest",
        "//stratum/glue:init_google",
        "//stratum/glue:logging",
    ],
)

stratum_cc_library(
    name = "utils",
    srcs = ["utils.cc"],
    hdrs = ["utils.h"],
    deps = [
<<<<<<< HEAD
        "@com_google_absl//absl/base:core_headers",
        "@com_google_absl//absl/strings",
        "//stratum/glue:integral_types",
=======
        ":common_proto",
        "@com_google_absl//absl/base:core_headers",
        "@com_google_absl//absl/strings",
>>>>>>> d387e187
        "//stratum/hal/lib/common:common_proto",
        "//stratum/lib:constants",
        "//stratum/lib:macros",
        "//stratum/public/lib:error",
<<<<<<< HEAD
        "//stratum/public/proto:hal_proto",
=======
>>>>>>> d387e187
    ],
)

stratum_cc_test(
    name = "utils_test",
    srcs = ["utils_test.cc"],
    deps = [
        ":test_main",
        ":utils",
        "@com_google_googletest//:gtest",
<<<<<<< HEAD
        "@com_google_absl//absl/strings",
        "@com_google_protobuf//:protobuf",
        "//stratum/glue:integral_types",
=======
        "@com_google_absl//absl/container:flat_hash_set",
        "@com_google_absl//absl/strings",
        "@com_google_protobuf//:protobuf",
>>>>>>> d387e187
        "//stratum/lib:constants",
        "//stratum/glue/gtl:flat_hash_set",
    ],
)

stratum_cc_library(
<<<<<<< HEAD
    name = "conversion",
=======
    name = "openconfig_converter",
>>>>>>> d387e187
    srcs = [
        "openconfig_converter.cc",
    ],
    hdrs = [
        "openconfig_converter.h",
    ],
    deps = [
<<<<<<< HEAD
=======
        ":common_proto",
>>>>>>> d387e187
        "@com_google_absl//absl/strings",
        "//stratum/glue:logging",
        "//stratum/glue/openconfig/proto:old_openconfig_proto",
        "//stratum/glue/status",
        "//stratum/glue/status:status_macros",
        "//stratum/glue/status:statusor",
        "//stratum/lib:constants",
<<<<<<< HEAD
        "//stratum/public/proto:hal_proto",
        "//stratum/public/proto:openconfig_proto",
        "//stratum/glue/gtl:map_util",
    ],
)

cc_test(
    name = "oc_to_hal_config_test",
    srcs = ["oc_to_hal_config_test.cc"],
    deps = [
        ":conversion",
        ":test_main",
        ":testdata",
        ":utils",
        "@com_google_googletest//:gtest",
        "//stratum/glue/status:status_test_util",
        "//stratum/lib:utils",
=======
        "//stratum/lib:macros",
        "//stratum/glue/gtl:map_util",
>>>>>>> d387e187
    ],
)

stratum_cc_test(
    name = "openconfig_converter_test",
    srcs = ["openconfig_converter_test.cc"],
    deps = [
        ":openconfig_converter",
        ":test_main",
        ":testdata",
        ":utils",
        "@com_google_googletest//:gtest",
        "//stratum/glue/status:status_test_util",
        "//stratum/lib:utils",
    ],
)

cc_library(
    name = "testdata",
    data = glob(["testdata/**"]),
)<|MERGE_RESOLUTION|>--- conflicted
+++ resolved
@@ -32,8 +32,6 @@
 )
 
 stratum_cc_library(
-<<<<<<< HEAD
-=======
     name = "admin_service",
     srcs = [
         "admin_service.cc",
@@ -146,17 +144,12 @@
 )
 
 stratum_cc_library(
->>>>>>> d387e187
     name = "client_sync_reader_writer",
     hdrs = ["client_sync_reader_writer.h"],
     deps = [
         "@com_google_absl//absl/base:core_headers",
         "@com_google_absl//absl/synchronization",
-<<<<<<< HEAD
-        "@com_github_grpc_grpc//:grpc++",
-=======
-        "@com_google_grpc//:grpc++",
->>>>>>> d387e187
+        "@com_google_grpc_grpc//:grpc++",
         "//stratum/glue:logging",
     ],
 )
@@ -164,13 +157,7 @@
 stratum_cc_proto_library(
     name = "common_proto",
     hdrs = ["common.proto"],
-<<<<<<< HEAD
-    deps = [
-        "@com_github_p4lang_p4runtime//:p4runtime_cc_grpc",
-    ],
-=======
     #python_support = True,
->>>>>>> d387e187
 )
 
 stratum_cc_library(
@@ -196,15 +183,6 @@
         ":writer_interface",
         "@com_github_google_glog//:glog",
         "@com_google_absl//absl/base:core_headers",
-<<<<<<< HEAD
-        "@com_google_absl//absl/memory",
-        "@com_google_absl//absl/strings",
-        #"@com_google_absl//absl/strings:str_format",
-        "@com_google_absl//absl/synchronization",
-        "@com_google_protobuf//:protobuf",
-        "@com_github_openconfig_gnmi//:gnmi_proto",
-        "@com_github_grpc_grpc//:grpc++",
-=======
         "@com_google_absl//absl/container:flat_hash_map",
         "@com_google_absl//absl/memory",
         "@com_google_absl//absl/strings",
@@ -214,7 +192,6 @@
         "@com_google_protobuf//:protobuf",
         "@com_google_grpc//:grpc++",
         "//stratum:gnmi_grpc_proto",
->>>>>>> d387e187
         "//stratum/glue:logging",
         "//stratum/glue/openconfig/proto:openconfig_proto",
         "//stratum/glue/status",
@@ -225,17 +202,8 @@
         "//stratum/lib:utils",
         "//stratum/lib/security:auth_policy_checker",
         "//stratum/public/lib:error",
-<<<<<<< HEAD
-        "//stratum/public/proto:hal_proto",
-        "//stratum/public/proto:openconfig_proto",
-        "//stratum/glue/gtl:flat_hash_map",
-        "//stratum/glue/gtl:map_util",
-        #"//util/time:clock",
-=======
-        "//stratum/glue/gtl:flat_hash_map",
         "//stratum/glue/gtl:map_util",
         "//util/time:clock",
->>>>>>> d387e187
     ],
 )
 
@@ -261,13 +229,8 @@
         "@com_google_absl//absl/strings",
         "@com_google_absl//absl/synchronization",
         "@com_google_protobuf//:protobuf",
-<<<<<<< HEAD
+        "@com_google_grpc//:grpc++",
         "@com_github_openconfig_gnmi//:gnmi_proto",
-        "@com_github_grpc_grpc//:grpc++",
-=======
-        "@com_google_grpc//:grpc++",
-        "//stratum:gnmi_grpc_proto",
->>>>>>> d387e187
         "//stratum/glue/status:status_test_util",
         "//stratum/lib:constants",
         "//stratum/lib:timer_daemon",
@@ -284,13 +247,8 @@
     hdrs = ["subscribe_reader_writer_mock.h"],
     deps = [
         "@com_google_googletest//:gtest",
-<<<<<<< HEAD
+        "@com_google_grpc//:grpc++",
         "@com_github_openconfig_gnmi//:gnmi_proto",
-        "@com_github_grpc_grpc//:grpc++",
-=======
-        "@com_google_grpc//:grpc++",
-        "//stratum:gnmi_grpc_proto",
->>>>>>> d387e187
     ],
 )
 
@@ -310,27 +268,16 @@
         ":writer_interface",
         "@com_google_googletest//:gtest",
         "@com_google_absl//absl/base:core_headers",
-<<<<<<< HEAD
+        "@com_google_absl//absl/container:flat_hash_map",
         "@com_google_absl//absl/synchronization",
         "@com_google_protobuf//:protobuf",
         "@com_github_openconfig_gnmi//:gnmi_proto",
-=======
-        "@com_google_absl//absl/container:flat_hash_map",
-        "@com_google_absl//absl/synchronization",
-        "@com_google_protobuf//:protobuf",
-        "//stratum:gnmi_grpc_proto",
->>>>>>> d387e187
         "//stratum/glue/status",
         "//stratum/glue/status:status_macros",
         "//stratum/lib:macros",
         "//stratum/lib:timer_daemon",
         "//stratum/public/lib:error",
-<<<<<<< HEAD
-        "//stratum/public/proto:hal_proto",
-=======
         "//stratum/public/proto:hal_grpc_proto",
->>>>>>> d387e187
-        "//stratum/glue/gtl:flat_hash_map",
         "//stratum/glue/gtl:map_util",
     ],
 )
@@ -340,16 +287,10 @@
     hdrs = ["constants.h"],
     deps = [
         "@com_google_absl//absl/base:core_headers",
-<<<<<<< HEAD
-        "//stratum/glue:integral_types",
-=======
->>>>>>> d387e187
-    ],
-)
-
-stratum_cc_library(
-<<<<<<< HEAD
-=======
+    ],
+)
+
+stratum_cc_library(
     name = "diag_service",
     srcs = [
         "diag_service.cc",
@@ -405,17 +346,12 @@
 )
 
 stratum_cc_library(
->>>>>>> d387e187
     name = "error_buffer",
     srcs = ["error_buffer.cc"],
     hdrs = ["error_buffer.h"],
     deps = [
         "@com_github_google_glog//:glog",
-<<<<<<< HEAD
-        #FIXME "//file/base:path",
-=======
         #"//file/base:path",
->>>>>>> d387e187
         "@com_google_absl//absl/base:core_headers",
         "@com_google_absl//absl/strings",
         "@com_google_absl//absl/synchronization",
@@ -473,8 +409,6 @@
     ],
 )
 
-<<<<<<< HEAD
-=======
 stratum_cc_test(
     name = "file_service_test",
     srcs = [
@@ -501,7 +435,6 @@
     ],
 )
 
->>>>>>> d387e187
 stratum_cc_library(
     name = "hal",
     srcs = ["hal.cc"],
@@ -518,52 +451,17 @@
         ":switch_interface",
         "@com_github_google_glog//:glog",
         "@com_google_absl//absl/base:core_headers",
-<<<<<<< HEAD
-        "@com_google_absl//absl/memory",
-        "@com_google_absl//absl/synchronization",
-        "@com_github_grpc_grpc//:grpc++",
-=======
         "@com_google_absl//absl/container:flat_hash_map",
         "@com_google_absl//absl/memory",
         "@com_google_absl//absl/strings",
         "@com_google_absl//absl/synchronization",
         "@com_google_grpc//:grpc++",
->>>>>>> d387e187
         "//stratum/glue:logging",
         "//stratum/lib:constants",
         "//stratum/lib:macros",
         "//stratum/lib:utils",
         "//stratum/lib/security:auth_policy_checker",
         "//stratum/lib/security:credentials_manager",
-        "//stratum/glue/gtl:flat_hash_map",
-<<<<<<< HEAD
-    ],
-)
-
-#FIXME replace procmon with gNOI
-#stratum_cc_test(
-#    name = "hal_test",
-#    srcs = [
-#        "hal_test.cc",
-#    ],
-#    #data = ["//tools/test:requires_ipv4_loopback"],
-#    deps = [
-#        ":hal",
-#        ":switch_mock",
-#        ":test_main",
-#        "@com_github_google_glog//:glog",
-#        "@com_google_googletest//:gtest",
-#        "@com_google_absl//absl/strings",
-#        "//stratum/glue/net_util:ports",
-#        "//stratum/glue/status:status_test_util",
-#        "//stratum/lib:utils",
-#        "//stratum/lib/security:auth_policy_checker_mock",
-#        "//stratum/lib/security:credentials_manager_mock",
-#        "//stratum/public/lib:error",
-#    ],
-#)
-
-=======
     ],
 )
 
@@ -589,7 +487,6 @@
     ],
 )
 
->>>>>>> d387e187
 stratum_cc_library(
     name = "p4_service",
     srcs = ["p4_service.cc"],
@@ -608,20 +505,12 @@
         "@com_google_absl//absl/synchronization",
         "@com_google_absl//absl/time",
         "@com_google_protobuf//:protobuf",
-<<<<<<< HEAD
         "@com_github_p4lang_p4runtime//:p4info_cc_proto",
         "@com_github_p4lang_p4runtime//:p4runtime_cc_grpc",
-        "@com_github_grpc_grpc//:grpc++",
-        "@com_github_googleapis//:code_cc_proto",
-        "@com_github_googleapis//:status_cc_proto",
-=======
-        "@com_github_p4lang_PI//:p4info_v1_proto",
-        "@com_github_p4lang_PI//:p4runtime_v1_grpc_proto",
         "@com_google_grpc//:grpc++",
         "@com_github_googleapis//:code_proto",
         "@com_github_googleapis//:status_proto",
         "//stratum//hal/lib/p4:forwarding_pipeline_configs_proto",
->>>>>>> d387e187
         "//stratum/glue:logging",
         "//stratum/glue/status",
         "//stratum/glue/status:status_macros",
@@ -641,10 +530,6 @@
     srcs = [
         "p4_service_test.cc",
     ],
-<<<<<<< HEAD
-    #data = ["//tools/test:requires_ipv4_loopback"],
-=======
->>>>>>> d387e187
     deps = [
         ":error_buffer",
         ":p4_service",
@@ -657,13 +542,8 @@
         "@com_google_absl//absl/numeric:int128",
         "@com_google_absl//absl/strings",
         "@com_google_absl//absl/synchronization",
-<<<<<<< HEAD
-        "@com_github_grpc_grpc//:grpc++",
-        "@com_github_googleapis//:code_cc_proto",
-=======
         "@com_google_grpc//:grpc++",
         "@com_github_googleapis//:code_proto",
->>>>>>> d387e187
         "//stratum/glue/net_util:ports",
         "//stratum/glue/status:status_test_util",
         "//stratum/lib:utils",
@@ -681,10 +561,6 @@
         "//stratum/glue/status",
         "//stratum/glue/status:statusor",
         "//stratum/lib/channel",
-<<<<<<< HEAD
-        "//stratum/public/proto:hal_proto",
-=======
->>>>>>> d387e187
     ],
 )
 
@@ -718,11 +594,7 @@
     hdrs = ["server_writer_wrapper.h"],
     deps = [
         ":writer_interface",
-<<<<<<< HEAD
-        "@com_github_grpc_grpc//:grpc++",
-=======
-        "@com_google_grpc//:grpc++",
->>>>>>> d387e187
+        "@com_google_grpc//:grpc++",
     ],
 )
 
@@ -745,25 +617,15 @@
         ":common_proto",
         ":writer_interface",
         "@com_google_absl//absl/base:core_headers",
-<<<<<<< HEAD
-        "@com_google_absl//absl/synchronization",
-        "@com_github_openconfig_gnmi//:gnmi_proto",
+        "@com_google_absl//absl/container:flat_hash_map",
+        "@com_google_absl//absl/synchronization",
         "@com_github_p4lang_p4runtime//:p4runtime_cc_grpc",
-=======
-        "@com_google_absl//absl/container:flat_hash_map",
-        "@com_google_absl//absl/synchronization",
-        "@com_github_p4lang_PI//:p4runtime_v1_grpc_proto",
         "//stratum:gnmi_grpc_proto",
->>>>>>> d387e187
         "//stratum/glue/status",
         "//stratum/glue/status:statusor",
         "//stratum/lib:timer_daemon",
         "//stratum/lib/channel",
-<<<<<<< HEAD
-        "//stratum/public/proto:hal_proto",
-=======
         "//stratum/public/proto:hal_grpc_proto",
->>>>>>> d387e187
         "//stratum/glue/gtl:flat_hash_map",
         "//stratum/glue/gtl:map_util",
     ],
@@ -796,23 +658,13 @@
     srcs = ["utils.cc"],
     hdrs = ["utils.h"],
     deps = [
-<<<<<<< HEAD
-        "@com_google_absl//absl/base:core_headers",
-        "@com_google_absl//absl/strings",
-        "//stratum/glue:integral_types",
-=======
-        ":common_proto",
-        "@com_google_absl//absl/base:core_headers",
-        "@com_google_absl//absl/strings",
->>>>>>> d387e187
+        ":common_proto",
+        "@com_google_absl//absl/base:core_headers",
+        "@com_google_absl//absl/strings",
         "//stratum/hal/lib/common:common_proto",
         "//stratum/lib:constants",
         "//stratum/lib:macros",
         "//stratum/public/lib:error",
-<<<<<<< HEAD
-        "//stratum/public/proto:hal_proto",
-=======
->>>>>>> d387e187
     ],
 )
 
@@ -823,26 +675,15 @@
         ":test_main",
         ":utils",
         "@com_google_googletest//:gtest",
-<<<<<<< HEAD
+        "@com_google_absl//absl/container:flat_hash_set",
         "@com_google_absl//absl/strings",
         "@com_google_protobuf//:protobuf",
-        "//stratum/glue:integral_types",
-=======
-        "@com_google_absl//absl/container:flat_hash_set",
-        "@com_google_absl//absl/strings",
-        "@com_google_protobuf//:protobuf",
->>>>>>> d387e187
-        "//stratum/lib:constants",
-        "//stratum/glue/gtl:flat_hash_set",
-    ],
-)
-
-stratum_cc_library(
-<<<<<<< HEAD
-    name = "conversion",
-=======
+        "//stratum/lib:constants",
+    ],
+)
+
+stratum_cc_library(
     name = "openconfig_converter",
->>>>>>> d387e187
     srcs = [
         "openconfig_converter.cc",
     ],
@@ -850,10 +691,7 @@
         "openconfig_converter.h",
     ],
     deps = [
-<<<<<<< HEAD
-=======
-        ":common_proto",
->>>>>>> d387e187
+        ":common_proto",
         "@com_google_absl//absl/strings",
         "//stratum/glue:logging",
         "//stratum/glue/openconfig/proto:old_openconfig_proto",
@@ -861,28 +699,8 @@
         "//stratum/glue/status:status_macros",
         "//stratum/glue/status:statusor",
         "//stratum/lib:constants",
-<<<<<<< HEAD
-        "//stratum/public/proto:hal_proto",
-        "//stratum/public/proto:openconfig_proto",
-        "//stratum/glue/gtl:map_util",
-    ],
-)
-
-cc_test(
-    name = "oc_to_hal_config_test",
-    srcs = ["oc_to_hal_config_test.cc"],
-    deps = [
-        ":conversion",
-        ":test_main",
-        ":testdata",
-        ":utils",
-        "@com_google_googletest//:gtest",
-        "//stratum/glue/status:status_test_util",
-        "//stratum/lib:utils",
-=======
-        "//stratum/lib:macros",
-        "//stratum/glue/gtl:map_util",
->>>>>>> d387e187
+        "//stratum/lib:macros",
+        "//stratum/glue/gtl:map_util",
     ],
 )
 
