--- conflicted
+++ resolved
@@ -12,38 +12,17 @@
 // See the License for the specific language governing permissions and
 // limitations under the License.
 
-// Copyright 2018 Google LLC
-//
-// Licensed under the Apache License, Version 2.0 (the "License");
-// you may not use this file except in compliance with the License.
-// You may obtain a copy of the License at
-//
-//      http://www.apache.org/licenses/LICENSE-2.0
-//
-// Unless required by applicable law or agreed to in writing, software
-// distributed under the License is distributed on an "AS IS" BASIS,
-// WITHOUT WARRANTIES OR CONDITIONS OF ANY KIND, either express or implied.
-// See the License for the specific language governing permissions and
-// limitations under the License.
-
 
 #include "stratum/hal/lib/common/gnmi_publisher.h"
 
-#include "stratum/glue/glue/gnmi/gnmi.pb.h"
+#include "github.com/openconfig/gnmi/proto/gnmi/gnmi.pb.h"
 #include "stratum/glue/status/status_test_util.h"
 #include "stratum/hal/lib/common/subscribe_reader_writer_mock.h"
 #include "stratum/hal/lib/common/switch_mock.h"
 #include "stratum/lib/utils.h"
-<<<<<<< HEAD
-#include "absl/memory/memory.h"
-#include "gmock/gmock.h"
-#include "gtest/gtest.h"
-#include "github.com/openconfig/gnmi/proto/gnmi/gnmi.pb.h"
-=======
 #include "gmock/gmock.h"
 #include "gtest/gtest.h"
 #include "absl/synchronization/mutex.h"
->>>>>>> d387e187
 
 using ::testing::_;
 using ::testing::HasSubstr;
