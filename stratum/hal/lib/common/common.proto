--- conflicted
+++ resolved
@@ -21,13 +21,9 @@
 
 package stratum.hal;
 
-<<<<<<< HEAD
-import "p4/v1/p4runtime.proto";
-=======
 //------------------------------------------------------------------------------
 // Misc enum types used throughout the stack.
 //------------------------------------------------------------------------------
->>>>>>> d387e187
 
 // Mode of operation of the stack.
 enum OperationMode {
@@ -1017,14 +1013,6 @@
   }
 }
 
-<<<<<<< HEAD
-// This message encapsulates a list of ForwardingPipelineConfig protos for
-// one or more nodes as received from the controller. This message simplifies
-// serializing/deserializing ForwardingPipelineConfig protos for multiple nodes
-// into one single file.
-message ForwardingPipelineConfigs {
-  map<uint64, p4.v1.ForwardingPipelineConfig> node_id_to_config = 1;
-=======
 // A message requesting changing configuration parameters inside the HAL.
 message SetRequest {
   message Request {
@@ -1062,5 +1050,4 @@
     }
   }
   repeated Request requests = 1;
->>>>>>> d387e187
 }