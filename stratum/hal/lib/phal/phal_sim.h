--- conflicted
+++ resolved
@@ -6,11 +6,7 @@
 #define STRATUM_HAL_LIB_PHAL_PHAL_SIM_H_
 
 #include <functional>
-<<<<<<< HEAD
-#include <set>
 #if 0
-=======
->>>>>>> 9ca92d4d
 #include <map>
 #endif
 #include <memory>
@@ -22,11 +18,7 @@
 #if 0
 #include "stratum/hal/lib/phal/phal.pb.h"
 #include "stratum/hal/lib/phal/sfp_configurator.h"
-<<<<<<< HEAD
 #endif
-#include "absl/synchronization/mutex.h"
-=======
->>>>>>> 9ca92d4d
 
 namespace stratum {
 namespace hal {
@@ -98,14 +90,9 @@
 #if 0
   // Map from std::pair<int, int> representing (slot, port) of singleton port
   // to the vector of sfp datasource id
-<<<<<<< HEAD
   std::map<std::pair<int, int>,
     ::stratum::hal::phal::SfpConfigurator*> slot_port_to_configurator_;
 #endif
-=======
-  std::map<std::pair<int, int>, ::stratum::hal::phal::SfpConfigurator*>
-      slot_port_to_configurator_;
->>>>>>> 9ca92d4d
 
   // Determines if PHAL is fully initialized.
   bool initialized_ GUARDED_BY(config_lock_);
