--- conflicted
+++ resolved
@@ -21,11 +21,6 @@
 load(
     "//bazel:rules.bzl",
     "stratum_cc_library",
-<<<<<<< HEAD
-    "stratum_platform_alias",
-    "EMBEDDED_ARCHES",
-=======
->>>>>>> d387e187
     "STRATUM_INTERNAL",
 )
 
@@ -66,7 +61,6 @@
     ],
     deps = [
         "@com_github_google_glog//:glog",
-<<<<<<< HEAD
     ],
 )
 
@@ -74,7 +68,5 @@
     name = "integral_types",
     hdrs = [
         "integral_types.h",
-=======
->>>>>>> d387e187
     ],
 )