--- conflicted
+++ resolved
@@ -26,15 +26,11 @@
     default_visibility = STRATUM_INTERNAL,
 )
 
-<<<<<<< HEAD
-stratum_cc_library(
-=======
 licenses(["notice"])  # Apache v2
 
 exports_files(["LICENSE"])
 
-sc_cc_lib(
->>>>>>> f7863c55
+stratum_cc_library(
     name = "bits",
     srcs = [
         "bits.cc",
@@ -43,16 +39,10 @@
         "bits.h",
     ],
     deps = [
-<<<<<<< HEAD
+        #"//testing/production_stub/public:gunit_prod",
         "@com_google_absl//absl/base",
         "@com_google_absl//absl/base:core_headers",
         "@com_google_absl//absl/numeric:int128",
-=======
-        "//testing/production_stub/public:gunit_prod",
-        "//absl/base",
-        "//absl/base:core_headers",
-        "//absl/numeric:int128",
->>>>>>> f7863c55
         "//stratum/glue:logging",
         "//stratum/glue:integral_types",
     ],
